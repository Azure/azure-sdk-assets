--- conflicted
+++ resolved
@@ -28,11 +28,7 @@
       "ResponseBody": null
     },
     {
-<<<<<<< HEAD
-      "RequestUri": "https://storagename.dfs.core.windows.net/filesystem9f562fef/olddir?resource=directory\u0026se=end\u0026sp=rwd\u0026sv=2025-01-05\u0026sr=c\u0026sig=fake_token_value",
-=======
       "RequestUri": "https://storagename.dfs.core.windows.net/filesystem9f562fef/olddir?resource=directory\u0026se=end\u0026sp=rwd\u0026sv=2024-05-04\u0026sr=c\u0026sig=fake_token_value",
->>>>>>> 433f2e07
       "RequestMethod": "PUT",
       "RequestHeaders": {
         "Accept": "application/json",
@@ -60,11 +56,7 @@
       "ResponseBody": null
     },
     {
-<<<<<<< HEAD
-      "RequestUri": "https://storagename.dfs.core.windows.net/filesystem9f562fef/newdir?mode=legacy\u0026se=end\u0026sp=rwd\u0026sv=2025-01-05\u0026sr=c\u0026sig=fake_token_value",
-=======
       "RequestUri": "https://storagename.dfs.core.windows.net/filesystem9f562fef/newdir?mode=legacy\u0026se=end\u0026sp=rwd\u0026sv=2024-05-04\u0026sr=c\u0026sig=fake_token_value",
->>>>>>> 433f2e07
       "RequestMethod": "PUT",
       "RequestHeaders": {
         "Accept": "application/json",
@@ -73,11 +65,7 @@
         "Content-Length": "0",
         "User-Agent": "azsdk-python-storage-dfs/12.11.0b1 Python/3.11.1 (Windows-10-10.0.22621-SP0)",
         "x-ms-date": "Mon, 06 Feb 2023 22:27:09 GMT",
-<<<<<<< HEAD
-        "x-ms-rename-source": "/filesystem9f562fef/olddir?se=end\u0026sp=rwd\u0026sv=2025-01-05\u0026sr=c\u0026sig=fake_token_value",
-=======
         "x-ms-rename-source": "/filesystem9f562fef/olddir?se=end\u0026sp=rwd\u0026sv=2024-05-04\u0026sr=c\u0026sig=fake_token_value",
->>>>>>> 433f2e07
         "x-ms-source-lease-id": "",
         "x-ms-version": "2022-11-02"
       },
@@ -97,11 +85,7 @@
       "ResponseBody": null
     },
     {
-<<<<<<< HEAD
-      "RequestUri": "https://storagename.blob.core.windows.net/filesystem9f562fef/newdir?se=end\u0026sp=rwd\u0026sv=2025-01-05\u0026sr=c\u0026sig=fake_token_value",
-=======
       "RequestUri": "https://storagename.blob.core.windows.net/filesystem9f562fef/newdir?se=end\u0026sp=rwd\u0026sv=2024-05-04\u0026sr=c\u0026sig=fake_token_value",
->>>>>>> 433f2e07
       "RequestMethod": "HEAD",
       "RequestHeaders": {
         "Accept": "application/xml",
