--- conflicted
+++ resolved
@@ -28,11 +28,7 @@
       "ResponseBody": null
     },
     {
-<<<<<<< HEAD
-      "RequestUri": "https://storagename.dfs.core.windows.net/filesystem85d42f9d/oldfile?resource=file\u0026se=end\u0026sp=rwd\u0026sv=2025-01-05\u0026sr=c\u0026sig=fake_token_value",
-=======
       "RequestUri": "https://storagename.dfs.core.windows.net/filesystem85d42f9d/oldfile?resource=file\u0026se=end\u0026sp=rwd\u0026sv=2024-05-04\u0026sr=c\u0026sig=fake_token_value",
->>>>>>> 433f2e07
       "RequestMethod": "PUT",
       "RequestHeaders": {
         "Accept": "application/json",
@@ -60,11 +56,7 @@
       "ResponseBody": null
     },
     {
-<<<<<<< HEAD
-      "RequestUri": "https://storagename.dfs.core.windows.net/filesystem85d42f9d/oldfile?action=append\u0026position=0\u0026flush=true\u0026se=end\u0026sp=rwd\u0026sv=2025-01-05\u0026sr=c\u0026sig=fake_token_value",
-=======
       "RequestUri": "https://storagename.dfs.core.windows.net/filesystem85d42f9d/oldfile?action=append\u0026position=0\u0026flush=true\u0026se=end\u0026sp=rwd\u0026sv=2024-05-04\u0026sr=c\u0026sig=fake_token_value",
->>>>>>> 433f2e07
       "RequestMethod": "PATCH",
       "RequestHeaders": {
         "Accept": "application/json",
@@ -120,11 +112,7 @@
       "ResponseBody": null
     },
     {
-<<<<<<< HEAD
-      "RequestUri": "https://storagename.dfs.core.windows.net/filesystem85d42f9d2/new%3Ffile?mode=legacy\u0026se=end\u0026sp=rwd\u0026sv=2025-01-05\u0026sr=c\u0026sig=fake_token_value",
-=======
       "RequestUri": "https://storagename.dfs.core.windows.net/filesystem85d42f9d2/new%3Ffile?mode=legacy\u0026se=end\u0026sp=rwd\u0026sv=2024-05-04\u0026sr=c\u0026sig=fake_token_value",
->>>>>>> 433f2e07
       "RequestMethod": "PUT",
       "RequestHeaders": {
         "Accept": "application/json",
@@ -133,11 +121,7 @@
         "Content-Length": "0",
         "User-Agent": "azsdk-python-storage-dfs/12.11.0b1 Python/3.11.1 (Windows-10-10.0.22621-SP0)",
         "x-ms-date": "Mon, 06 Feb 2023 22:28:12 GMT",
-<<<<<<< HEAD
-        "x-ms-rename-source": "/filesystem85d42f9d/oldfile?se=end\u0026sp=rwd\u0026sv=2025-01-05\u0026sr=c\u0026sig=fake_token_value",
-=======
         "x-ms-rename-source": "/filesystem85d42f9d/oldfile?se=end\u0026sp=rwd\u0026sv=2024-05-04\u0026sr=c\u0026sig=fake_token_value",
->>>>>>> 433f2e07
         "x-ms-source-lease-id": "",
         "x-ms-version": "2022-11-02"
       },
@@ -157,11 +141,7 @@
       "ResponseBody": null
     },
     {
-<<<<<<< HEAD
-      "RequestUri": "https://storagename.blob.core.windows.net/filesystem85d42f9d2/new%3Ffile?se=end\u0026sp=rwd\u0026sv=2025-01-05\u0026sr=c\u0026sig=fake_token_value",
-=======
       "RequestUri": "https://storagename.blob.core.windows.net/filesystem85d42f9d2/new%3Ffile?se=end\u0026sp=rwd\u0026sv=2024-05-04\u0026sr=c\u0026sig=fake_token_value",
->>>>>>> 433f2e07
       "RequestMethod": "HEAD",
       "RequestHeaders": {
         "Accept": "application/xml",
