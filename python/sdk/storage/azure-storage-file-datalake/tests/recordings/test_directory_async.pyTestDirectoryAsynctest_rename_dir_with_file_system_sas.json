{
  "Entries": [
    {
      "RequestUri": "https://storagename.blob.core.windows.net/filesystemd665346a?restype=container\u0026timeout=5",
      "RequestMethod": "PUT",
      "RequestHeaders": {
        "Accept": "application/xml",
        "Accept-Encoding": "gzip, deflate",
        "Content-Length": "0",
        "User-Agent": "azsdk-python-storage-dfs/12.14.0b1 Python/3.11.6 (Windows-10-10.0.22621-SP0)",
        "x-ms-date": "Mon, 09 Oct 2023 22:26:01 GMT",
        "x-ms-version": "2023-08-03"
      },
      "RequestBody": null,
      "StatusCode": 201,
      "ResponseHeaders": {
        "Content-Length": "0",
        "Date": "Mon, 09 Oct 2023 22:25:56 GMT",
        "ETag": "\u00220x8DBC916B52509DF\u0022",
        "Last-Modified": "Mon, 09 Oct 2023 22:25:56 GMT",
        "Server": [
          "Windows-Azure-Blob/1.0",
          "Microsoft-HTTPAPI/2.0"
        ],
        "x-ms-version": "2023-08-03"
      },
      "ResponseBody": null
    },
    {
<<<<<<< HEAD
      "RequestUri": "https://storagename.dfs.core.windows.net/filesystemd665346a/olddir?resource=directory\u0026se=end\u0026sp=rwdm\u0026sv=2025-01-05\u0026sr=c\u0026sig=fake_token_value",
=======
      "RequestUri": "https://storagename.dfs.core.windows.net/filesystemd665346a/olddir?resource=directory\u0026se=end\u0026sp=rwdm\u0026sv=2024-05-04\u0026sr=c\u0026sig=fake_token_value",
>>>>>>> 433f2e07
      "RequestMethod": "PUT",
      "RequestHeaders": {
        "Accept": "application/json",
        "Accept-Encoding": "gzip, deflate",
        "Content-Length": "0",
        "User-Agent": "azsdk-python-storage-dfs/12.14.0b1 Python/3.11.6 (Windows-10-10.0.22621-SP0)",
        "x-ms-date": "Mon, 09 Oct 2023 22:26:03 GMT",
        "x-ms-version": "2023-08-03"
      },
      "RequestBody": null,
      "StatusCode": 201,
      "ResponseHeaders": {
        "Content-Length": "0",
        "Date": "Mon, 09 Oct 2023 22:25:58 GMT",
        "ETag": "\u00220x8DBC916B64140AC\u0022",
        "Last-Modified": "Mon, 09 Oct 2023 22:25:58 GMT",
        "Server": [
          "Windows-Azure-HDFS/1.0",
          "Microsoft-HTTPAPI/2.0"
        ],
        "x-ms-request-server-encrypted": "true",
        "x-ms-version": "2023-08-03"
      },
      "ResponseBody": null
    },
    {
<<<<<<< HEAD
      "RequestUri": "https://storagename.dfs.core.windows.net/filesystemd665346a/newdir?mode=legacy\u0026se=end\u0026sp=rwdm\u0026sv=2025-01-05\u0026sr=c\u0026sig=fake_token_value",
=======
      "RequestUri": "https://storagename.dfs.core.windows.net/filesystemd665346a/newdir?mode=legacy\u0026se=end\u0026sp=rwdm\u0026sv=2024-05-04\u0026sr=c\u0026sig=fake_token_value",
>>>>>>> 433f2e07
      "RequestMethod": "PUT",
      "RequestHeaders": {
        "Accept": "application/json",
        "Accept-Encoding": "gzip, deflate",
        "Content-Length": "0",
        "User-Agent": "azsdk-python-storage-dfs/12.14.0b1 Python/3.11.6 (Windows-10-10.0.22621-SP0)",
        "x-ms-date": "Mon, 09 Oct 2023 22:26:03 GMT",
<<<<<<< HEAD
        "x-ms-rename-source": "/filesystemd665346a/olddir?se=end\u0026sp=rwdm\u0026sv=2025-01-05\u0026sr=c\u0026sig=fake_token_value",
=======
        "x-ms-rename-source": "/filesystemd665346a/olddir?se=end\u0026sp=rwdm\u0026sv=2024-05-04\u0026sr=c\u0026sig=fake_token_value",
>>>>>>> 433f2e07
        "x-ms-source-lease-id": "",
        "x-ms-version": "2023-08-03"
      },
      "RequestBody": null,
      "StatusCode": 201,
      "ResponseHeaders": {
        "Content-Length": "0",
        "Date": "Mon, 09 Oct 2023 22:25:58 GMT",
        "ETag": "\u00220x8DBC916B64140AC\u0022",
        "Last-Modified": "Mon, 09 Oct 2023 22:25:58 GMT",
        "Server": [
          "Windows-Azure-HDFS/1.0",
          "Microsoft-HTTPAPI/2.0"
        ],
        "x-ms-version": "2023-08-03"
      },
      "ResponseBody": null
    },
    {
<<<<<<< HEAD
      "RequestUri": "https://storagename.blob.core.windows.net/filesystemd665346a/newdir?se=end\u0026sp=rwdm\u0026sv=2025-01-05\u0026sr=c\u0026sig=fake_token_value",
=======
      "RequestUri": "https://storagename.blob.core.windows.net/filesystemd665346a/newdir?se=end\u0026sp=rwdm\u0026sv=2024-05-04\u0026sr=c\u0026sig=fake_token_value",
>>>>>>> 433f2e07
      "RequestMethod": "HEAD",
      "RequestHeaders": {
        "Accept": "application/xml",
        "Accept-Encoding": "gzip, deflate",
        "User-Agent": "azsdk-python-storage-dfs/12.14.0b1 Python/3.11.6 (Windows-10-10.0.22621-SP0)",
        "x-ms-date": "Mon, 09 Oct 2023 22:26:03 GMT",
        "x-ms-version": "2023-08-03"
      },
      "RequestBody": null,
      "StatusCode": 200,
      "ResponseHeaders": {
        "Accept-Ranges": "bytes",
        "Content-Length": "0",
        "Content-Type": "application/octet-stream",
        "Date": "Mon, 09 Oct 2023 22:25:58 GMT",
        "ETag": "\u00220x8DBC916B64140AC\u0022",
        "Last-Modified": "Mon, 09 Oct 2023 22:25:58 GMT",
        "Server": [
          "Windows-Azure-Blob/1.0",
          "Microsoft-HTTPAPI/2.0"
        ],
        "x-ms-access-tier": "Hot",
        "x-ms-access-tier-inferred": "true",
        "x-ms-blob-type": "BlockBlob",
        "x-ms-creation-time": "Mon, 09 Oct 2023 22:25:58 GMT",
        "x-ms-group": "$superuser",
        "x-ms-lease-state": "available",
        "x-ms-lease-status": "unlocked",
        "x-ms-meta-hdi_isfolder": "true",
        "x-ms-owner": "$superuser",
        "x-ms-permissions": "rwxr-x---",
        "x-ms-resource-type": "directory",
        "x-ms-server-encrypted": "true",
        "x-ms-version": "2023-08-03"
      },
      "ResponseBody": null
    }
  ],
  "Variables": {}
}<|MERGE_RESOLUTION|>--- conflicted
+++ resolved
@@ -27,11 +27,7 @@
       "ResponseBody": null
     },
     {
-<<<<<<< HEAD
-      "RequestUri": "https://storagename.dfs.core.windows.net/filesystemd665346a/olddir?resource=directory\u0026se=end\u0026sp=rwdm\u0026sv=2025-01-05\u0026sr=c\u0026sig=fake_token_value",
-=======
       "RequestUri": "https://storagename.dfs.core.windows.net/filesystemd665346a/olddir?resource=directory\u0026se=end\u0026sp=rwdm\u0026sv=2024-05-04\u0026sr=c\u0026sig=fake_token_value",
->>>>>>> 433f2e07
       "RequestMethod": "PUT",
       "RequestHeaders": {
         "Accept": "application/json",
@@ -58,11 +54,7 @@
       "ResponseBody": null
     },
     {
-<<<<<<< HEAD
-      "RequestUri": "https://storagename.dfs.core.windows.net/filesystemd665346a/newdir?mode=legacy\u0026se=end\u0026sp=rwdm\u0026sv=2025-01-05\u0026sr=c\u0026sig=fake_token_value",
-=======
       "RequestUri": "https://storagename.dfs.core.windows.net/filesystemd665346a/newdir?mode=legacy\u0026se=end\u0026sp=rwdm\u0026sv=2024-05-04\u0026sr=c\u0026sig=fake_token_value",
->>>>>>> 433f2e07
       "RequestMethod": "PUT",
       "RequestHeaders": {
         "Accept": "application/json",
@@ -70,11 +62,7 @@
         "Content-Length": "0",
         "User-Agent": "azsdk-python-storage-dfs/12.14.0b1 Python/3.11.6 (Windows-10-10.0.22621-SP0)",
         "x-ms-date": "Mon, 09 Oct 2023 22:26:03 GMT",
-<<<<<<< HEAD
-        "x-ms-rename-source": "/filesystemd665346a/olddir?se=end\u0026sp=rwdm\u0026sv=2025-01-05\u0026sr=c\u0026sig=fake_token_value",
-=======
         "x-ms-rename-source": "/filesystemd665346a/olddir?se=end\u0026sp=rwdm\u0026sv=2024-05-04\u0026sr=c\u0026sig=fake_token_value",
->>>>>>> 433f2e07
         "x-ms-source-lease-id": "",
         "x-ms-version": "2023-08-03"
       },
@@ -94,11 +82,7 @@
       "ResponseBody": null
     },
     {
-<<<<<<< HEAD
-      "RequestUri": "https://storagename.blob.core.windows.net/filesystemd665346a/newdir?se=end\u0026sp=rwdm\u0026sv=2025-01-05\u0026sr=c\u0026sig=fake_token_value",
-=======
       "RequestUri": "https://storagename.blob.core.windows.net/filesystemd665346a/newdir?se=end\u0026sp=rwdm\u0026sv=2024-05-04\u0026sr=c\u0026sig=fake_token_value",
->>>>>>> 433f2e07
       "RequestMethod": "HEAD",
       "RequestHeaders": {
         "Accept": "application/xml",
