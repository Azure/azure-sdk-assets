--- conflicted
+++ resolved
@@ -136,67 +136,5 @@
     "ts-node": "^7.0.1",
     "typescript": "^3.2.2",
     "util": "^0.11.1"
-<<<<<<< HEAD
-  },
-  "scripts": {
-    "audit": "node ../../../common/scripts/rush-audit.js && rimraf node_modules package-lock.json && npm i --package-lock-only 2>&1 && npm audit",
-    "build:autorest": "autorest ./swagger/README.md --typescript --use=@microsoft.azure/autorest.typescript@2.1.3",
-    "build:browserzip": "gulp zip",
-    "build:es6": "tsc -p tsconfig.json",
-    "build:nodebrowser": "rollup -c 2>&1",
-    "build:js-samples": "npm run clean && npm run build:es6 && cross-env ONLY_NODE=true rollup -c 2>&1",
-    "build:ts-samples": "npm run clean && cd samples && tsc -p . ",
-    "build:test": "npm run build:es6 && rollup -c rollup.test.config.js 2>&1",
-    "build": "npm run build:es6 && npm run build:nodebrowser && npm run build:browserzip",
-    "check-format": "prettier --list-different --config ../../.prettierrc.json \"src/**/*.ts\" \"test/**/*.ts\" \"*.{js,json}\"",
-    "clean": "rimraf dist dist-esm dist-test typings temp browser/*.js* browser/*.zip statistics.html coverage coverage-browser .nyc_output *.tgz *.log test*.xml TEST*.xml",
-    "extract-api": "tsc -p . && api-extractor run --local",
-    "format": "prettier --write --config ../../.prettierrc.json \"src/**/*.ts\" \"test/**/*.ts\" \"*.{js,json}\"",
-    "integration-test:browser": "karma start --single-run",
-    "integration-test:node": "nyc mocha --require source-map-support/register --reporter mocha-multi --reporter-options spec=-,mocha-junit-reporter=- --full-trace -t 120000 dist-test/index.node.js",
-    "integration-test": "npm run integration-test:node && npm run integration-test:browser",
-    "lint:fix": "eslint -c ../../.eslintrc.json src test samples --ext .ts --fix",
-    "lint": "eslint -c ../../.eslintrc.json src test samples --ext .ts -f node_modules/eslint-detailed-reporter/lib/detailed.js -o storage-queue-lintReport.html || exit 0",
-    "pack": "npm pack 2>&1",
-    "prebuild": "npm run clean",
-    "test:browser": "npm run build:test && npm run unit-test:browser && npm run integration-test:browser",
-    "test:node": "npm run build:test && npm run unit-test:node && npm run integration-test:node",
-    "test": "npm run build:test && npm run unit-test && npm run integration-test",
-    "unit-test:browser": "echo skipped",
-    "unit-test:node": "echo skipped",
-    "unit-test": "npm run unit-test:node && npm run unit-test:browser"
-  },
-  "files": [
-    "BreakingChanges.md",
-    "browser/ThirdPartyNotices.txt",
-    "browser/*.min.js*",
-    "dist/",
-    "dist-esm/src/",
-    "src/",
-    "typings/src",
-    "tsconfig.json"
-  ],
-  "repository": {
-    "type": "git",
-    "url": "git+https://github.com/Azure/azure-storage-js.git"
-  },
-  "keywords": [
-    "Azure",
-    "Storage",
-    "Queue",
-    "Node.js",
-    "TypeScript",
-    "JavaScript",
-    "Browser"
-  ],
-  "author": "Microsoft Corporation",
-  "license": "MIT",
-  "bugs": {
-    "url": "https://github.com/Azure/azure-storage-js/issues"
-  },
-  "homepage": "https://github.com/Azure/azure-storage-js#readme",
-  "sideEffects": false
-=======
   }
->>>>>>> 7674cd70
 }