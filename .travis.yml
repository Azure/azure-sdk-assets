sudo: false

language: go
<<<<<<< HEAD

go: 
  - 1.6
  - 1.7
=======
go:
>>>>>>> 7362b8bf
  - 1.8
  - 1.9

install:
  - go get -u github.com/golang/lint/golint
  - go get -u github.com/Masterminds/glide
  - go get -u golang.org/x/net/context
  - go get -u gopkg.in/godo.v2/cmd/godo
  - export GO15VENDOREXPERIMENT=1
  - glide install

script:
  - bash rungas.sh
  - grep -L -r --include *.go --exclude-dir vendor -P "Copyright (\d{4}|\(c\)) Microsoft" ./ | tee /dev/stderr | test -z "$(< /dev/stdin)"
  - test -z "$(gofmt -s -l $(find ./arm/* -type d -print) | tee /dev/stderr)"
  - test -z "$(gofmt -s -l -w management | tee /dev/stderr)"
  - test -z "$(gofmt -s -l -w storage | tee /dev/stderr)"
  - test -z "$(gofmt -s -l -w Gododir | tee /dev/stderr)"
  - test -z "$(gofmt -s -l -w $(find ./datalake-store/* -type d -print) | tee /dev/stderr)"
  # - test -z "$(gofmt -s -l -w $(find ./dataplane/* -type d -print) | tee /dev/stderr)"
  - test -z "$(go build $(find ./* -type d -print | grep -v '^./vendor$' | grep -v '^./storage$') | tee /dev/stderr)"
  - test -z "$(go vet $(find ./arm/* -type d -print) | tee /dev/stderr)"
  - test -z "$(golint ./arm/... | tee /dev/stderr)"
  - go build ./arm/examples/...
  - go test -v ./management/...
  - go test -v ./arm/...
  - go test -v ./storage/...
<<<<<<< HEAD
  - bash ./tools/profileBuilder/test.sh
=======
  - go test -v ./datalake-store/...
  - go test -v ./dataplane/...
>>>>>>> 7362b8bf
  - test -z "$(golint ./management/... |  grep -v 'should have comment' | grep -v 'stutters' | tee /dev/stderr)"
  - test -z "$(golint ./storage/... | tee /dev/stderr)"
  # - test -z "$(golint ./datalake-store/... | tee /dev/stderr)"
  # - test -z "$(golint ./dataplane/... | tee /dev/stderr)"
  - go vet ./management/...
  - go vet ./storage/...
  - go vet ./datalake-store/...
  - go vet ./dataplane/...
  - test -z "$(golint ./Gododir/... | tee /dev/stderr)"
  - go vet ./Gododir/...
  <|MERGE_RESOLUTION|>--- conflicted
+++ resolved
@@ -1,14 +1,9 @@
 sudo: false
 
 language: go
-<<<<<<< HEAD
 
 go: 
-  - 1.6
   - 1.7
-=======
-go:
->>>>>>> 7362b8bf
   - 1.8
   - 1.9
 
@@ -28,7 +23,6 @@
   - test -z "$(gofmt -s -l -w storage | tee /dev/stderr)"
   - test -z "$(gofmt -s -l -w Gododir | tee /dev/stderr)"
   - test -z "$(gofmt -s -l -w $(find ./datalake-store/* -type d -print) | tee /dev/stderr)"
-  # - test -z "$(gofmt -s -l -w $(find ./dataplane/* -type d -print) | tee /dev/stderr)"
   - test -z "$(go build $(find ./* -type d -print | grep -v '^./vendor$' | grep -v '^./storage$') | tee /dev/stderr)"
   - test -z "$(go vet $(find ./arm/* -type d -print) | tee /dev/stderr)"
   - test -z "$(golint ./arm/... | tee /dev/stderr)"
@@ -36,20 +30,14 @@
   - go test -v ./management/...
   - go test -v ./arm/...
   - go test -v ./storage/...
-<<<<<<< HEAD
   - bash ./tools/profileBuilder/test.sh
-=======
   - go test -v ./datalake-store/...
   - go test -v ./dataplane/...
->>>>>>> 7362b8bf
   - test -z "$(golint ./management/... |  grep -v 'should have comment' | grep -v 'stutters' | tee /dev/stderr)"
   - test -z "$(golint ./storage/... | tee /dev/stderr)"
-  # - test -z "$(golint ./datalake-store/... | tee /dev/stderr)"
-  # - test -z "$(golint ./dataplane/... | tee /dev/stderr)"
   - go vet ./management/...
   - go vet ./storage/...
   - go vet ./datalake-store/...
   - go vet ./dataplane/...
   - test -z "$(golint ./Gododir/... | tee /dev/stderr)"
-  - go vet ./Gododir/...
-  +  - go vet ./Gododir/...