--- conflicted
+++ resolved
@@ -30,11 +30,7 @@
       "ResponseBody": null
     },
     {
-<<<<<<< HEAD
-      "RequestUri": "https://storagename.dfs.core.windows.net/filesystem70413977/file1?resource=file\u0026se=end\u0026sp=rwd\u0026sv=2025-01-05\u0026sr=c\u0026ses=hnstestscope1\u0026sig=fake_token_value",
-=======
       "RequestUri": "https://storagename.dfs.core.windows.net/filesystem70413977/file1?resource=file\u0026se=end\u0026sp=rwd\u0026sv=2024-05-04\u0026sr=c\u0026ses=hnstestscope1\u0026sig=fake_token_value",
->>>>>>> 433f2e07
       "RequestMethod": "PUT",
       "RequestHeaders": {
         "Accept": "application/json",
@@ -63,11 +59,7 @@
       "ResponseBody": null
     },
     {
-<<<<<<< HEAD
-      "RequestUri": "https://storagename.dfs.core.windows.net/filesystem70413977/dir1?resource=directory\u0026se=end\u0026sp=rwd\u0026sv=2025-01-05\u0026sr=c\u0026ses=hnstestscope1\u0026sig=fake_token_value",
-=======
       "RequestUri": "https://storagename.dfs.core.windows.net/filesystem70413977/dir1?resource=directory\u0026se=end\u0026sp=rwd\u0026sv=2024-05-04\u0026sr=c\u0026ses=hnstestscope1\u0026sig=fake_token_value",
->>>>>>> 433f2e07
       "RequestMethod": "PUT",
       "RequestHeaders": {
         "Accept": "application/json",
@@ -96,11 +88,7 @@
       "ResponseBody": null
     },
     {
-<<<<<<< HEAD
-      "RequestUri": "https://storagename.blob.core.windows.net/filesystem70413977/dir1?se=end\u0026sp=rwd\u0026sv=2025-01-05\u0026sr=c\u0026ses=hnstestscope1\u0026sig=fake_token_value",
-=======
       "RequestUri": "https://storagename.blob.core.windows.net/filesystem70413977/dir1?se=end\u0026sp=rwd\u0026sv=2024-05-04\u0026sr=c\u0026ses=hnstestscope1\u0026sig=fake_token_value",
->>>>>>> 433f2e07
       "RequestMethod": "HEAD",
       "RequestHeaders": {
         "Accept": "application/xml",
@@ -141,11 +129,7 @@
       "ResponseBody": null
     },
     {
-<<<<<<< HEAD
-      "RequestUri": "https://storagename.blob.core.windows.net/filesystem70413977/file1?se=end\u0026sp=rwd\u0026sv=2025-01-05\u0026sr=c\u0026ses=hnstestscope1\u0026sig=fake_token_value",
-=======
       "RequestUri": "https://storagename.blob.core.windows.net/filesystem70413977/file1?se=end\u0026sp=rwd\u0026sv=2024-05-04\u0026sr=c\u0026ses=hnstestscope1\u0026sig=fake_token_value",
->>>>>>> 433f2e07
       "RequestMethod": "HEAD",
       "RequestHeaders": {
         "Accept": "application/xml",
