--- conflicted
+++ resolved
@@ -238,11 +238,7 @@
         "Accept-Encoding": "gzip, deflate",
         "Content-Length": "0",
         "User-Agent": "azsdk-python-storage-file-share/12.10.0 Python/3.10.2 (Windows-10-10.0.19044-SP0)",
-<<<<<<< HEAD
-        "x-ms-copy-source": "https://storagename.file.core.windows.net/utsharec139340e/testfile?se=end\u0026sp=r\u0026sv=2025-01-05\u0026sr=f\u0026sig=fake_token_value",
-=======
         "x-ms-copy-source": "https://storagename.file.core.windows.net/utsharec139340e/testfile?se=end\u0026sp=r\u0026sv=2024-05-04\u0026sr=f\u0026sig=fake_token_value",
->>>>>>> 0ac9c475
         "x-ms-date": "Wed, 05 Oct 2022 22:28:09 GMT",
         "x-ms-range": "bytes=0-511",
         "x-ms-source-range": "bytes=0-511",
@@ -276,11 +272,7 @@
         "Accept-Encoding": "gzip, deflate",
         "Content-Length": "0",
         "User-Agent": "azsdk-python-storage-file-share/12.10.0 Python/3.10.2 (Windows-10-10.0.19044-SP0)",
-<<<<<<< HEAD
-        "x-ms-copy-source": "https://storagename.file.core.windows.net/utsharec139340e/testfile?se=end\u0026sp=r\u0026sv=2025-01-05\u0026sr=f\u0026sig=fake_token_value",
-=======
         "x-ms-copy-source": "https://storagename.file.core.windows.net/utsharec139340e/testfile?se=end\u0026sp=r\u0026sv=2024-05-04\u0026sr=f\u0026sig=fake_token_value",
->>>>>>> 0ac9c475
         "x-ms-date": "Wed, 05 Oct 2022 22:28:09 GMT",
         "x-ms-lease-id": "00000000-1111-2222-3333-444444444444",
         "x-ms-range": "bytes=0-511",
