{
  "name": "@azure/storage-queue",
<<<<<<< HEAD
  "version": "11.0.0-preview.1",
=======
  "sdk-type": "client",
  "version": "10.1.0",
>>>>>>> 636f8a2c
  "description": "Microsoft Azure Storage SDK for JavaScript - Queue",
  "main": "./dist/index.js",
  "module": "./dist-esm/src/index.js",
  "browser": {
    "./dist/index.js": "./browser/azure-storage-queue.min.js",
    "./dist-esm/src/index.js": "./dist-esm/src/index.browser.js",
    "./dist-esm/test/utils/index.js": "./dist-esm/test/utils/index.browser.js",
    "os": false,
    "process": false
  },
  "types": "./typings/src/index.d.ts",
  "engines": {
    "node": ">=6.0.0"
  },
  "dependencies": {
    "@azure/ms-rest-js": "^1.2.6",
    "tslib": "^1.9.3"
  },
  "devDependencies": {
    "@microsoft/api-extractor": "^7.1.5",
    "@types/dotenv": "^6.1.0",
    "@typescript-eslint/eslint-plugin": "~1.9.0",
    "@typescript-eslint/parser": "^1.7.0",
    "@types/fs-extra": "~7.0.0",
    "@types/mocha": "^5.2.5",
    "@types/nise": "^1.4.0",
    "@types/nock": "^10.0.1",
    "@types/node": "^8.0.0",
    "assert": "^1.4.1",
    "cross-env": "^5.2.0",
    "dotenv": "^7.0.0",
    "eslint": "^5.16.0",
    "eslint-config-prettier": "^4.2.0",
    "eslint-detailed-reporter": "^0.8.0",
    "eslint-plugin-no-null": "^1.0.2",
    "eslint-plugin-no-only-tests": "^2.3.0",
    "eslint-plugin-promise": "^4.1.1",
    "es6-promise": "^4.2.5",
    "fs-extra": "~8.0.1",
    "gulp": "^4.0.0",
    "gulp-zip": "^4.2.0",
    "inherits": "^2.0.3",
    "karma": "^4.0.1",
    "karma-chrome-launcher": "^2.2.0",
    "karma-coverage": "^1.1.2",
    "karma-edge-launcher": "^0.4.2",
    "karma-env-preprocessor": "^0.1.1",
    "karma-firefox-launcher": "^1.1.0",
    "karma-ie-launcher": "^1.0.0",
    "karma-json-preprocessor": "^0.3.3",
    "karma-json-to-file-reporter": "^1.0.1",
    "karma-junit-reporter": "^1.2.0",
    "karma-mocha": "^1.3.0",
    "karma-mocha-reporter": "^2.2.5",
    "karma-remap-coverage": "^0.1.5",
    "mocha": "^5.2.0",
    "mocha-junit-reporter": "^1.18.0",
    "mocha-multi": "^1.0.1",
    "nise": "^1.4.10",
    "nock": "^10.0.6",
    "nyc": "^14.0.0",
    "prettier": "^1.16.4",
    "puppeteer": "^1.11.0",
    "query-string": "^6.5.0",
    "rimraf": "^2.6.2",
    "rollup": "~1.13.1",
    "rollup-plugin-commonjs": "^9.2.0",
    "rollup-plugin-multi-entry": "^2.1.0",
    "rollup-plugin-node-resolve": "^4.2.0",
    "rollup-plugin-replace": "^2.1.0",
    "rollup-plugin-shim": "^1.0.0",
    "rollup-plugin-sourcemaps": "^0.4.2",
    "rollup-plugin-uglify": "^6.0.0",
    "rollup-plugin-visualizer": "^1.0.0",
    "source-map-support": "^0.5.9",
    "ts-node": "^7.0.1",
    "typescript": "^3.2.2",
    "util": "^0.11.1"
  },
  "scripts": {
    "audit": "node ../../../common/scripts/rush-audit.js && rimraf node_modules package-lock.json && npm i --package-lock-only 2>&1 && npm audit",
    "build:autorest": "autorest ./swagger/README.md --typescript --use=@microsoft.azure/autorest.typescript@2.1.3",
    "build:browserzip": "gulp zip",
    "build:es6": "tsc -p tsconfig.json",
    "build:nodebrowser": "rollup -c 2>&1",
    "build:js-samples": "npm run clean && npm run build:es6 && cross-env ONLY_NODE=true rollup -c 2>&1",
    "build:ts-samples": "npm run clean && cd samples && tsc -p . ",
    "build:test": "npm run build:es6 && rollup -c rollup.test.config.js 2>&1",
    "build": "npm run build:es6 && npm run build:nodebrowser && npm run build:browserzip",
    "check-format": "prettier --list-different --config ../../.prettierrc.json \"src/**/*.ts\" \"test/**/*.ts\" \"*.{js,json}\"",
    "clean": "rimraf dist dist-esm dist-test typings temp browser/*.js* browser/*.zip statistics.html coverage coverage-browser .nyc_output *.tgz *.log test*.xml TEST*.xml",
    "extract-api": "tsc -p . && api-extractor run --local",
    "format": "prettier --write --config ../../.prettierrc.json \"src/**/*.ts\" \"test/**/*.ts\" \"*.{js,json}\"",
    "integration-test:browser": "karma start --single-run",
    "integration-test:node": "nyc mocha --require source-map-support/register --reporter mocha-multi --reporter-options spec=-,mocha-junit-reporter=- --full-trace -t 120000 dist-test/index.node.js",
    "integration-test": "npm run integration-test:node && npm run integration-test:browser",
    "lint:fix": "eslint -c ../../.eslintrc.json src test samples --ext .ts --fix",
    "lint": "eslint -c ../../.eslintrc.json src test samples --ext .ts -f node_modules/eslint-detailed-reporter/lib/detailed.js -o storage-queue-lintReport.html || exit 0",
    "pack": "npm pack 2>&1",
    "prebuild": "npm run clean",
    "test:browser": "npm run build:test && npm run unit-test:browser && npm run integration-test:browser",
    "test:node": "npm run build:test && npm run unit-test:node && npm run integration-test:node",
    "test": "npm run build:test && npm run unit-test && npm run integration-test",
    "unit-test:browser": "echo skipped",
    "unit-test:node": "echo skipped",
    "unit-test": "npm run unit-test:node && npm run unit-test:browser"
  },
  "files": [
    "BreakingChanges.md",
    "browser/ThirdPartyNotices.txt",
    "browser/*.min.js*",
    "dist/",
    "dist-esm/src/",
    "src/",
    "typings/src",
    "tsconfig.json"
  ],
  "repository": {
    "type": "git",
    "url": "git+https://github.com/Azure/azure-storage-js.git"
  },
  "keywords": [
    "Azure",
    "Storage",
    "Queue",
    "Node.js",
    "TypeScript",
    "JavaScript",
    "Browser"
  ],
  "author": "Microsoft Corporation",
  "license": "MIT",
  "bugs": {
    "url": "https://github.com/Azure/azure-storage-js/issues"
  },
  "homepage": "https://github.com/Azure/azure-storage-js#readme",
  "sideEffects": false
}<|MERGE_RESOLUTION|>--- conflicted
+++ resolved
@@ -1,11 +1,7 @@
 {
   "name": "@azure/storage-queue",
-<<<<<<< HEAD
+  "sdk-type": "client",
   "version": "11.0.0-preview.1",
-=======
-  "sdk-type": "client",
-  "version": "10.1.0",
->>>>>>> 636f8a2c
   "description": "Microsoft Azure Storage SDK for JavaScript - Queue",
   "main": "./dist/index.js",
   "module": "./dist-esm/src/index.js",
