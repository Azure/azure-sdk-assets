{
  "Entries": [
    {
      "RequestUri": "https://storagename.blob.core.windows.net/filesystemdfb03673?restype=container",
      "RequestMethod": "PUT",
      "RequestHeaders": {
        "Accept": "application/xml",
        "Accept-Encoding": "gzip, deflate",
        "Connection": "keep-alive",
        "Content-Length": "0",
        "User-Agent": "azsdk-python-storage-dfs/12.9.0b2 Python/3.10.2 (Windows-10-10.0.19044-SP0)",
        "x-ms-date": "Wed, 31 Aug 2022 22:58:26 GMT",
        "x-ms-default-encryption-scope": "hnstestscope1",
        "x-ms-deny-encryption-scope-override": "false",
        "x-ms-version": "2021-08-06"
      },
      "RequestBody": null,
      "StatusCode": 201,
      "ResponseHeaders": {
        "Content-Length": "0",
        "Date": "Wed, 31 Aug 2022 22:58:26 GMT",
        "ETag": "\u00220x8DA8BA450648F70\u0022",
        "Last-Modified": "Wed, 31 Aug 2022 22:58:26 GMT",
        "Server": [
          "Windows-Azure-Blob/1.0",
          "Microsoft-HTTPAPI/2.0"
        ],
        "x-ms-version": "2021-08-06"
      },
      "ResponseBody": null
    },
    {
      "RequestUri": "https://storagename.dfs.core.windows.net/filesystemdfb03673/dir1?resource=directory",
      "RequestMethod": "PUT",
      "RequestHeaders": {
        "Accept": "application/json",
        "Accept-Encoding": "gzip, deflate",
        "Connection": "keep-alive",
        "Content-Length": "0",
        "User-Agent": "azsdk-python-storage-dfs/12.9.0b2 Python/3.10.2 (Windows-10-10.0.19044-SP0)",
        "x-ms-date": "Wed, 31 Aug 2022 22:58:26 GMT",
        "x-ms-version": "2021-08-06"
      },
      "RequestBody": null,
      "StatusCode": 201,
      "ResponseHeaders": {
        "Content-Length": "0",
        "Date": "Wed, 31 Aug 2022 22:58:26 GMT",
        "ETag": "\u00220x8DA8BA450772961\u0022",
        "Last-Modified": "Wed, 31 Aug 2022 22:58:26 GMT",
        "Server": [
          "Windows-Azure-HDFS/1.0",
          "Microsoft-HTTPAPI/2.0"
        ],
        "x-ms-encryption-scope": "hnstestscope1",
        "x-ms-request-server-encrypted": "true",
        "x-ms-version": "2021-08-06"
      },
      "ResponseBody": null
    },
    {
<<<<<<< HEAD
      "RequestUri": "https://storagename.dfs.core.windows.net/filesystemdfb03673/dir1%2Ffile1?resource=file\u0026se=end\u0026sp=rwd\u0026sv=2025-01-05\u0026sr=b\u0026ses=hnstestscope1\u0026sig=fake_token_value",
=======
      "RequestUri": "https://storagename.dfs.core.windows.net/filesystemdfb03673/dir1%2Ffile1?resource=file\u0026se=end\u0026sp=rwd\u0026sv=2024-05-04\u0026sr=b\u0026ses=hnstestscope1\u0026sig=fake_token_value",
>>>>>>> 433f2e07
      "RequestMethod": "PUT",
      "RequestHeaders": {
        "Accept": "application/json",
        "Accept-Encoding": "gzip, deflate",
        "Connection": "keep-alive",
        "Content-Length": "0",
        "User-Agent": "azsdk-python-storage-dfs/12.9.0b2 Python/3.10.2 (Windows-10-10.0.19044-SP0)",
        "x-ms-date": "Wed, 31 Aug 2022 22:58:26 GMT",
        "x-ms-version": "2021-08-06"
      },
      "RequestBody": null,
      "StatusCode": 201,
      "ResponseHeaders": {
        "Content-Length": "0",
        "Date": "Wed, 31 Aug 2022 22:58:26 GMT",
        "ETag": "\u00220x8DA8BA4508D2B0E\u0022",
        "Last-Modified": "Wed, 31 Aug 2022 22:58:26 GMT",
        "Server": [
          "Windows-Azure-HDFS/1.0",
          "Microsoft-HTTPAPI/2.0"
        ],
        "x-ms-encryption-scope": "hnstestscope1",
        "x-ms-request-server-encrypted": "true",
        "x-ms-version": "2021-08-06"
      },
      "ResponseBody": null
    },
    {
<<<<<<< HEAD
      "RequestUri": "https://storagename.blob.core.windows.net/filesystemdfb03673/dir1/file1?se=end\u0026sp=rwd\u0026sv=2025-01-05\u0026sr=b\u0026ses=hnstestscope1\u0026sig=fake_token_value",
=======
      "RequestUri": "https://storagename.blob.core.windows.net/filesystemdfb03673/dir1/file1?se=end\u0026sp=rwd\u0026sv=2024-05-04\u0026sr=b\u0026ses=hnstestscope1\u0026sig=fake_token_value",
>>>>>>> 433f2e07
      "RequestMethod": "HEAD",
      "RequestHeaders": {
        "Accept": "application/xml",
        "Accept-Encoding": "gzip, deflate",
        "Connection": "keep-alive",
        "User-Agent": "azsdk-python-storage-blob/12.14.0b2 Python/3.10.2 (Windows-10-10.0.19044-SP0)",
        "x-ms-date": "Wed, 31 Aug 2022 22:58:26 GMT",
        "x-ms-version": "2021-08-06"
      },
      "RequestBody": null,
      "StatusCode": 200,
      "ResponseHeaders": {
        "Accept-Ranges": "bytes",
        "Content-Length": "0",
        "Content-Type": "application/octet-stream",
        "Date": "Wed, 31 Aug 2022 22:58:26 GMT",
        "ETag": "\u00220x8DA8BA4508D2B0E\u0022",
        "Last-Modified": "Wed, 31 Aug 2022 22:58:26 GMT",
        "Server": [
          "Windows-Azure-Blob/1.0",
          "Microsoft-HTTPAPI/2.0"
        ],
        "x-ms-access-tier": "Hot",
        "x-ms-access-tier-inferred": "true",
        "x-ms-blob-type": "BlockBlob",
        "x-ms-creation-time": "Wed, 31 Aug 2022 22:58:26 GMT",
        "x-ms-encryption-scope": "hnstestscope1",
        "x-ms-group": "$superuser",
        "x-ms-lease-state": "available",
        "x-ms-lease-status": "unlocked",
        "x-ms-owner": "$superuser",
        "x-ms-permissions": "rw-r-----",
        "x-ms-resource-type": "file",
        "x-ms-server-encrypted": "true",
        "x-ms-version": "2021-08-06"
      },
      "ResponseBody": null
    }
  ],
  "Variables": {}
}<|MERGE_RESOLUTION|>--- conflicted
+++ resolved
@@ -59,11 +59,7 @@
       "ResponseBody": null
     },
     {
-<<<<<<< HEAD
-      "RequestUri": "https://storagename.dfs.core.windows.net/filesystemdfb03673/dir1%2Ffile1?resource=file\u0026se=end\u0026sp=rwd\u0026sv=2025-01-05\u0026sr=b\u0026ses=hnstestscope1\u0026sig=fake_token_value",
-=======
       "RequestUri": "https://storagename.dfs.core.windows.net/filesystemdfb03673/dir1%2Ffile1?resource=file\u0026se=end\u0026sp=rwd\u0026sv=2024-05-04\u0026sr=b\u0026ses=hnstestscope1\u0026sig=fake_token_value",
->>>>>>> 433f2e07
       "RequestMethod": "PUT",
       "RequestHeaders": {
         "Accept": "application/json",
@@ -92,11 +88,7 @@
       "ResponseBody": null
     },
     {
-<<<<<<< HEAD
-      "RequestUri": "https://storagename.blob.core.windows.net/filesystemdfb03673/dir1/file1?se=end\u0026sp=rwd\u0026sv=2025-01-05\u0026sr=b\u0026ses=hnstestscope1\u0026sig=fake_token_value",
-=======
       "RequestUri": "https://storagename.blob.core.windows.net/filesystemdfb03673/dir1/file1?se=end\u0026sp=rwd\u0026sv=2024-05-04\u0026sr=b\u0026ses=hnstestscope1\u0026sig=fake_token_value",
->>>>>>> 433f2e07
       "RequestMethod": "HEAD",
       "RequestHeaders": {
         "Accept": "application/xml",
