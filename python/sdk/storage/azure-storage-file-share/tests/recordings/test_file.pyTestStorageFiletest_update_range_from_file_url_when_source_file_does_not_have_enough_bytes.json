{
  "Entries": [
    {
      "RequestUri": "https://storagename.file.core.windows.net/utshareb1113d37?restype=share",
      "RequestMethod": "PUT",
      "RequestHeaders": {
        "Accept": "application/xml",
        "Accept-Encoding": "gzip, deflate",
        "Connection": "keep-alive",
        "Content-Length": "0",
        "User-Agent": "azsdk-python-storage-file-share/12.15.0 Python/3.11.6 (Windows-10-10.0.22621-SP0)",
        "x-ms-date": "Wed, 25 Oct 2023 00:40:54 GMT",
        "x-ms-version": "2023-11-03"
      },
      "RequestBody": null,
      "StatusCode": 201,
      "ResponseHeaders": {
        "Content-Length": "0",
        "Date": "Wed, 25 Oct 2023 00:40:51 GMT",
        "ETag": "\u00220x8DBD4F30A1D3715\u0022",
        "Last-Modified": "Wed, 25 Oct 2023 00:40:51 GMT",
        "Server": [
          "Windows-Azure-File/1.0",
          "Microsoft-HTTPAPI/2.0"
        ],
        "x-ms-version": "2023-11-03"
      },
      "ResponseBody": null
    },
    {
      "RequestUri": "https://storagename.file.core.windows.net/utshareb1113d37/testfile1",
      "RequestMethod": "PUT",
      "RequestHeaders": {
        "Accept": "application/xml",
        "Accept-Encoding": "gzip, deflate",
        "Connection": "keep-alive",
        "Content-Length": "0",
        "User-Agent": "azsdk-python-storage-file-share/12.15.0 Python/3.11.6 (Windows-10-10.0.22621-SP0)",
        "x-ms-content-length": "1024",
        "x-ms-date": "Wed, 25 Oct 2023 00:40:55 GMT",
        "x-ms-file-attributes": "none",
        "x-ms-file-creation-time": "now",
        "x-ms-file-last-write-time": "now",
        "x-ms-file-permission": "Inherit",
        "x-ms-type": "file",
        "x-ms-version": "2023-11-03"
      },
      "RequestBody": null,
      "StatusCode": 201,
      "ResponseHeaders": {
        "Content-Length": "0",
        "Date": "Wed, 25 Oct 2023 00:40:51 GMT",
        "ETag": "\u00220x8DBD4F30A3F2560\u0022",
        "Last-Modified": "Wed, 25 Oct 2023 00:40:51 GMT",
        "Server": [
          "Windows-Azure-File/1.0",
          "Microsoft-HTTPAPI/2.0"
        ],
        "x-ms-file-attributes": "Archive",
        "x-ms-file-change-time": "2023-10-25T00:40:51.7109088Z",
        "x-ms-file-creation-time": "2023-10-25T00:40:51.7109088Z",
        "x-ms-file-id": "13835128424026341376",
        "x-ms-file-last-write-time": "2023-10-25T00:40:51.7109088Z",
        "x-ms-file-parent-id": "0",
        "x-ms-file-permission-key": "11473967573650868709*4006885314791629163",
        "x-ms-request-server-encrypted": "true",
        "x-ms-version": "2023-11-03"
      },
      "ResponseBody": null
    },
    {
      "RequestUri": "https://storagename.file.core.windows.net/utshareb1113d37/testfile1?comp=range",
      "RequestMethod": "PUT",
      "RequestHeaders": {
        "Accept": "application/xml",
        "Accept-Encoding": "gzip, deflate",
        "Connection": "keep-alive",
        "Content-Length": "1024",
        "Content-Type": "application/octet-stream",
        "User-Agent": "azsdk-python-storage-file-share/12.15.0 Python/3.11.6 (Windows-10-10.0.22621-SP0)",
        "x-ms-date": "Wed, 25 Oct 2023 00:40:55 GMT",
        "x-ms-range": "bytes=0-1023",
        "x-ms-version": "2023-11-03",
        "x-ms-write": "update"
      },
      "RequestBody": "YWFhYWFhYWFhYWFhYWFhYWFhYWFhYWFhYWFhYWFhYWFhYWFhYWFhYWFhYWFhYWFhYWFhYWFhYWFhYWFhYWFhYWFhYWFhYWFhYWFhYWFhYWFhYWFhYWFhYWFhYWFhYWFhYWFhYWFhYWFhYWFhYWFhYWFhYWFhYWFhYWFhYWFhYWFhYWFhYWFhYWFhYWFhYWFhYWFhYWFhYWFhYWFhYWFhYWFhYWFhYWFhYWFhYWFhYWFhYWFhYWFhYWFhYWFhYWFhYWFhYWFhYWFhYWFhYWFhYWFhYWFhYWFhYWFhYWFhYWFhYWFhYWFhYWFhYWFhYWFhYWFhYWFhYWFhYWFhYWFhYWFhYWFhYWFhYWFhYWFhYWFhYWFhYWFhYWFhYWFhYWFhYWFhYWFhYWFhYWFhYWFhYWFhYWFhYWFhYWFhYWFhYWFhYWFhYWFhYWFhYWFhYWFhYWFhYWFhYWFhYWFhYWFhYWFhYWFhYWFhYWFhYWFhYWFhYWFhYWFhYWFhYWFhYWFhYWFhYWFhYWFhYWFhYWFhYWFhYWFhYWFhYWFhYWFhYWFhYWFhYWFhYWFhYWFhYWFhYWFhYWFhYWFhYWFhYWFhYWFhYWFhYWFhYWFhYWFhYWFhYWFhYWFhYWFhYWFhYWFhYWFhYWFhYWFhYWFhYWFhYWFhYWFhYWFhYWFhYWFhYWFhYWFhYWFhYWFhYWFhYWFhYWFhYWFhYWFhYWFhYWFhYWFhYWFhYWFhYWFhYWFhYWFhYWFhYWFhYWFhYWFhYWFhYWFhYWFhYWFhYWFhYWFhYWFhYWFhYWFhYWFhYWFhYWFhYWFhYWFhYWFhYWFhYWFhYWFhYWFhYWFhYWFhYWFhYWFhYWFhYWFhYWFhYWFhYWFhYWFhYWFhYWFhYWFhYWFhYWFhYWFhYWFhYWFhYWFhYWFhYWFhYWFhYWFhYWFhYWFhYWFhYWFhYWFhYWFhYWFhYWFhYWFhYWFhYWFhYWFhYWFhYWFhYWFhYWFhYWFhYWFhYWFhYWFhYWFhYWFhYWFhYWFhYWFhYWFhYWFhYWFhYWFhYWFhYWFhYWFhYWFhYWFhYWFhYWFhYWFhYWFhYWFhYWFhYWFhYWFhYWFhYWFhYWFhYWFhYWFhYWFhYWFhYWFhYWFhYWFhYWFhYWFhYWFhYWFhYWFhYWFhYWFhYWFhYWFhYWFhYWFhYWFhYWFhYWFhYWFhYWFhYWFhYWFhYWFhYWFhYWFhYWFhYWFhYWFhYWFhYWFhYWFhYWFhYWFhYWFhYWFhYWFhYWFhYWFhYWFhYWFhYWFhYWFhYWFhYWFhYWFhYWFhYWFhYWFhYWFhYWFhYWFhYWFhYWFhYWFhYWFhYWFhYWFhYWFhYWFhYWFhYQ==",
      "StatusCode": 201,
      "ResponseHeaders": {
        "Content-Length": "0",
        "Content-MD5": "yaNM/IXZgmmMasifdgcavQ==",
        "Date": "Wed, 25 Oct 2023 00:40:51 GMT",
        "ETag": "\u00220x8DBD4F30A64A95E\u0022",
        "Last-Modified": "Wed, 25 Oct 2023 00:40:51 GMT",
        "Server": [
          "Windows-Azure-File/1.0",
          "Microsoft-HTTPAPI/2.0"
        ],
        "x-ms-file-last-write-time": "2023-10-25T00:40:51.9567710Z",
        "x-ms-request-server-encrypted": "true",
        "x-ms-version": "2023-11-03"
      },
      "ResponseBody": null
    },
    {
      "RequestUri": "https://storagename.file.core.windows.net/utshareb1113d37/filetoupdate",
      "RequestMethod": "PUT",
      "RequestHeaders": {
        "Accept": "application/xml",
        "Accept-Encoding": "gzip, deflate",
        "Connection": "keep-alive",
        "Content-Length": "0",
        "User-Agent": "azsdk-python-storage-file-share/12.15.0 Python/3.11.6 (Windows-10-10.0.22621-SP0)",
        "x-ms-content-length": "1024",
        "x-ms-date": "Wed, 25 Oct 2023 00:40:55 GMT",
        "x-ms-file-attributes": "none",
        "x-ms-file-creation-time": "now",
        "x-ms-file-last-write-time": "now",
        "x-ms-file-permission": "Inherit",
        "x-ms-type": "file",
        "x-ms-version": "2023-11-03"
      },
      "RequestBody": null,
      "StatusCode": 201,
      "ResponseHeaders": {
        "Content-Length": "0",
        "Date": "Wed, 25 Oct 2023 00:40:51 GMT",
        "ETag": "\u00220x8DBD4F30A760C03\u0022",
        "Last-Modified": "Wed, 25 Oct 2023 00:40:52 GMT",
        "Server": [
          "Windows-Azure-File/1.0",
          "Microsoft-HTTPAPI/2.0"
        ],
        "x-ms-file-attributes": "Archive",
        "x-ms-file-change-time": "2023-10-25T00:40:52.0707075Z",
        "x-ms-file-creation-time": "2023-10-25T00:40:52.0707075Z",
        "x-ms-file-id": "11529285414812647424",
        "x-ms-file-last-write-time": "2023-10-25T00:40:52.0707075Z",
        "x-ms-file-parent-id": "0",
        "x-ms-file-permission-key": "11473967573650868709*4006885314791629163",
        "x-ms-request-server-encrypted": "true",
        "x-ms-version": "2023-11-03"
      },
      "ResponseBody": null
    },
    {
      "RequestUri": "https://storagename.file.core.windows.net/utshareb1113d37/filetoupdate?comp=range",
      "RequestMethod": "PUT",
      "RequestHeaders": {
        "Accept": "application/xml",
        "Accept-Encoding": "gzip, deflate",
        "Connection": "keep-alive",
        "Content-Length": "1024",
        "Content-Type": "application/octet-stream",
        "User-Agent": "azsdk-python-storage-file-share/12.15.0 Python/3.11.6 (Windows-10-10.0.22621-SP0)",
        "x-ms-date": "Wed, 25 Oct 2023 00:40:56 GMT",
        "x-ms-range": "bytes=0-1023",
        "x-ms-version": "2023-11-03",
        "x-ms-write": "update"
      },
      "RequestBody": "YWFhYWFhYWFhYWFhYWFhYWFhYWFhYWFhYWFhYWFhYWFhYWFhYWFhYWFhYWFhYWFhYWFhYWFhYWFhYWFhYWFhYWFhYWFhYWFhYWFhYWFhYWFhYWFhYWFhYWFhYWFhYWFhYWFhYWFhYWFhYWFhYWFhYWFhYWFhYWFhYWFhYWFhYWFhYWFhYWFhYWFhYWFhYWFhYWFhYWFhYWFhYWFhYWFhYWFhYWFhYWFhYWFhYWFhYWFhYWFhYWFhYWFhYWFhYWFhYWFhYWFhYWFhYWFhYWFhYWFhYWFhYWFhYWFhYWFhYWFhYWFhYWFhYWFhYWFhYWFhYWFhYWFhYWFhYWFhYWFhYWFhYWFhYWFhYWFhYWFhYWFhYWFhYWFhYWFhYWFhYWFhYWFhYWFhYWFhYWFhYWFhYWFhYWFhYWFhYWFhYWFhYWFhYWFhYWFhYWFhYWFhYWFhYWFhYWFhYWFhYWFhYWFhYWFhYWFhYWFhYWFhYWFhYWFhYWFhYWFhYWFhYWFhYWFhYWFhYWFhYWFhYWFhYWFhYWFhYWFhYWFhYWFhYWFhYWFhYWFhYWFhYWFhYWFhYWFhYWFhYWFhYWFhYWFhYWFhYWFhYWFhYWFhYWFhYWFhYWFhYWFhYWFhYWFhYWFhYWFhYWFhYWFhYWFhYWFhYWFhYWFhYWFhYWFhYWFhYWFhYWFhYWFhYWFhYWFhYWFhYWFhYWFhYWFhYWFhYWFhYWFhYWFhYWFhYWFhYWFhYWFhYWFhYWFhYWFhYWFhYWFhYWFhYWFhYWFhYWFhYWFhYWFhYWFhYWFhYWFhYWFhYWFhYWFhYWFhYWFhYWFhYWFhYWFhYWFhYWFhYWFhYWFhYWFhYWFhYWFhYWFhYWFhYWFhYWFhYWFhYWFhYWFhYWFhYWFhYWFhYWFhYWFhYWFhYWFhYWFhYWFhYWFhYWFhYWFhYWFhYWFhYWFhYWFhYWFhYWFhYWFhYWFhYWFhYWFhYWFhYWFhYWFhYWFhYWFhYWFhYWFhYWFhYWFhYWFhYWFhYWFhYWFhYWFhYWFhYWFhYWFhYWFhYWFhYWFhYWFhYWFhYWFhYWFhYWFhYWFhYWFhYWFhYWFhYWFhYWFhYWFhYWFhYWFhYWFhYWFhYWFhYWFhYWFhYWFhYWFhYWFhYWFhYWFhYWFhYWFhYWFhYWFhYWFhYWFhYWFhYWFhYWFhYWFhYWFhYWFhYWFhYWFhYWFhYWFhYWFhYWFhYWFhYWFhYWFhYWFhYWFhYWFhYWFhYWFhYWFhYWFhYWFhYWFhYWFhYWFhYWFhYWFhYWFhYWFhYWFhYWFhYWFhYWFhYWFhYWFhYWFhYWFhYWFhYWFhYWFhYWFhYWFhYWFhYWFhYWFhYWFhYQ==",
      "StatusCode": 201,
      "ResponseHeaders": {
        "Content-Length": "0",
        "Content-MD5": "yaNM/IXZgmmMasifdgcavQ==",
        "Date": "Wed, 25 Oct 2023 00:40:51 GMT",
        "ETag": "\u00220x8DBD4F30A84AFE9\u0022",
        "Last-Modified": "Wed, 25 Oct 2023 00:40:52 GMT",
        "Server": [
          "Windows-Azure-File/1.0",
          "Microsoft-HTTPAPI/2.0"
        ],
        "x-ms-file-last-write-time": "2023-10-25T00:40:52.1666537Z",
        "x-ms-request-server-encrypted": "true",
        "x-ms-version": "2023-11-03"
      },
      "ResponseBody": null
    },
    {
      "RequestUri": "https://storagename.file.core.windows.net/utshareb1113d37/filetoupdate?comp=range",
      "RequestMethod": "PUT",
      "RequestHeaders": {
        "Accept": "application/xml",
        "Accept-Encoding": "gzip, deflate",
        "Connection": "keep-alive",
        "Content-Length": "0",
        "User-Agent": "azsdk-python-storage-file-share/12.15.0 Python/3.11.6 (Windows-10-10.0.22621-SP0)",
<<<<<<< HEAD
        "x-ms-copy-source": "https://storagename.file.core.windows.net/utshareb1113d37/testfile1?se=end\u0026sp=r\u0026sv=2025-01-05\u0026sr=f\u0026sig=fake_token_value",
=======
        "x-ms-copy-source": "https://storagename.file.core.windows.net/utshareb1113d37/testfile1?se=end\u0026sp=r\u0026sv=2024-05-04\u0026sr=f\u0026sig=fake_token_value",
>>>>>>> 0ac9c475
        "x-ms-date": "Wed, 25 Oct 2023 00:40:57 GMT",
        "x-ms-range": "bytes=0-2049",
        "x-ms-source-range": "bytes=0-2049",
        "x-ms-version": "2023-11-03",
        "x-ms-write": "update"
      },
      "RequestBody": null,
      "StatusCode": 409,
      "ResponseHeaders": {
        "Content-Length": "282",
        "Content-Type": "application/xml",
        "Date": "Wed, 25 Oct 2023 00:40:54 GMT",
        "Server": [
          "Windows-Azure-File/1.0",
          "Microsoft-HTTPAPI/2.0"
        ],
        "x-ms-error-code": "CannotVerifyCopySource",
        "x-ms-version": "2023-11-03"
      },
      "ResponseBody": [
        "\uFEFF\u003C?xml version=\u00221.0\u0022 encoding=\u0022utf-8\u0022?\u003E\u003CError\u003E\u003CCode\u003ECannotVerifyCopySource\u003C/Code\u003E\u003CMessage\u003EThe source request body for copy source does not match requested length to write on target.\n",
        "RequestId:b32e97eb-101a-0012-3cdb-065e79000000\n",
        "Time:2023-10-25T00:40:54.3099172Z\u003C/Message\u003E\u003C/Error\u003E"
      ]
    }
  ],
  "Variables": {}
}<|MERGE_RESOLUTION|>--- conflicted
+++ resolved
@@ -184,11 +184,7 @@
         "Connection": "keep-alive",
         "Content-Length": "0",
         "User-Agent": "azsdk-python-storage-file-share/12.15.0 Python/3.11.6 (Windows-10-10.0.22621-SP0)",
-<<<<<<< HEAD
-        "x-ms-copy-source": "https://storagename.file.core.windows.net/utshareb1113d37/testfile1?se=end\u0026sp=r\u0026sv=2025-01-05\u0026sr=f\u0026sig=fake_token_value",
-=======
         "x-ms-copy-source": "https://storagename.file.core.windows.net/utshareb1113d37/testfile1?se=end\u0026sp=r\u0026sv=2024-05-04\u0026sr=f\u0026sig=fake_token_value",
->>>>>>> 0ac9c475
         "x-ms-date": "Wed, 25 Oct 2023 00:40:57 GMT",
         "x-ms-range": "bytes=0-2049",
         "x-ms-source-range": "bytes=0-2049",
