--- conflicted
+++ resolved
@@ -99,11 +99,7 @@
       "ResponseBody": null
     },
     {
-<<<<<<< HEAD
-      "RequestUri": "https://storagename.file.core.windows.net/utshared2c32de4/filed2c32de4?se=end\u0026sp=r\u0026sv=2025-01-05\u0026ss=f\u0026srt=o\u0026sig=fake_token_value",
-=======
       "RequestUri": "https://storagename.file.core.windows.net/utshared2c32de4/filed2c32de4?se=end\u0026sp=r\u0026sv=2024-05-04\u0026ss=f\u0026srt=o\u0026sig=fake_token_value",
->>>>>>> 0ac9c475
       "RequestMethod": "HEAD",
       "RequestHeaders": {
         "Accept": "application/xml",
