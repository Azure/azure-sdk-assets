{
  "name": "ms-rest-azure-js",
  "author": {
    "name": "Microsoft Corporation",
    "email": "azsdkteam@microsoft.com",
    "url": "https://github.com/Azure/ms-rest-azure-js"
  },
  "version": "0.4.0",
  "description": "Isomorphic Azure client runtime for Typescript/node.js/browser javascript client libraries generated using AutoRest",
  "tags": [
    "isomorphic",
    "browser",
    "javascript",
    "node",
    "microsoft",
    "autorest",
    "clientruntime"
  ],
  "keywords": [
    "isomorphic",
    "browser",
    "javascript",
    "node",
    "microsoft",
    "autorest",
    "clientruntime"
  ],
  "main": "./dist/lib/msRestAzure.js",
  "types": "./typings/lib/msRestAzure.d.ts",
  "license": "MIT",
  "dependencies": {
<<<<<<< HEAD
    "ms-rest-js": "^0.8.241"
=======
    "ms-rest-js": "~0.8.241"
>>>>>>> 86d57e53
  },
  "devDependencies": {
    "@types/mocha": "^2.2.43",
    "@types/should": "^8.1.30",
    "mocha": "^3.5.3",
    "npm-run-all": "^4.1.2",
    "should": "5.2.0",
    "shx": "^0.2.2",
    "ts-loader": "^2.3.7",
    "ts-node": "^5.0.1",
    "tslint": "^5.7.0",
    "typescript": "^2.5.2",
    "uglify-es": "^3.1.0",
    "webpack": "^3.6.0",
    "yarn": "^1.6.0"
  },
  "homepage": "https://github.com/Azure/ms-rest-azure-js",
  "repository": {
    "type": "git",
    "url": "git@github.com:Azure/ms-rest-azure-js.git"
  },
  "bugs": {
    "url": "http://github.com/Azure/ms-rest-azure-js/issues"
  },
  "scripts": {
    "build": "run-p build:node build:browser",
    "build:node": "tsc",
    "build:browser": "webpack && node node_modules/uglify-es/bin/uglifyjs --source-map -c -m -o msRestAzureBundle.min.js msRestAzureBundle.js",
    "watch:node": "tsc -w",
    "watch:browser": "webpack -w",
    "test": "run-p test:tslint test:unit",
    "test:unit": "mocha",
    "test:tslint": "tslint -p . -c tslint.json --exclude test/**/*.ts",
    "prepare": "npm run build",
    "publish-preview": "npm test && shx rm -rf dist/test && node ./.scripts/publish",
    "local": "node ./.scripts/local.js",
    "preview": "node ./.scripts/preview.js",
    "latest": "node ./.scripts/latest.js"
  }
}<|MERGE_RESOLUTION|>--- conflicted
+++ resolved
@@ -29,11 +29,7 @@
   "types": "./typings/lib/msRestAzure.d.ts",
   "license": "MIT",
   "dependencies": {
-<<<<<<< HEAD
-    "ms-rest-js": "^0.8.241"
-=======
     "ms-rest-js": "~0.8.241"
->>>>>>> 86d57e53
   },
   "devDependencies": {
     "@types/mocha": "^2.2.43",
